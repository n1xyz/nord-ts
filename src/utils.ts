--- conflicted
+++ resolved
@@ -1,14 +1,8 @@
-<<<<<<< HEAD
 import {Decimal} from "decimal.js";
 import {ed25519} from "@noble/curves/ed25519";
 import {bls12_381 as bls} from "@noble/curves/bls12-381";
 import {secp256k1 as secp} from "@noble/curves/secp256k1";
 import {sha256} from "@noble/hashes/sha256";
-=======
-import { Decimal } from "decimal.js";
-import * as proto from "./gen/nord";
-import { KeyType, type Market, type Token } from "./types";
->>>>>>> 64718962
 import fetch from "node-fetch";
 import {KeyType, type Market, type Token} from "./types";
 import * as proto from "./gen/nord";
@@ -133,6 +127,31 @@
 };
 
 /**
+ * Signs an action using the specified secret key and key type.
+ * @param action - The action data to be signed.
+ * @param sk - Secret key used for signing the action.
+ * @param keyType - Type of the key used for signing.
+ * @returns A new Uint8Array containing the action followed by its signature.
+ */
+export function signAction(
+  action: Uint8Array,
+  sk: Uint8Array,
+  keyType: KeyType,
+): Uint8Array {
+  let sig: Uint8Array;
+  if (keyType === KeyType.Ed25119) {
+    sig = ed25519.sign(action, sk);
+  } else if (keyType === KeyType.Bls12_381) {
+    sig = bls.sign(action, sk);
+  } else if (keyType === KeyType.Secp256k1) {
+    sig = secp.sign(sha256(action), sk).toCompactRawBytes();
+  } else {
+    throw new Error("Invalid key type");
+  }
+  return new Uint8Array([...action, ...sig]);
+}
+
+/**
  * Converts a number to number type with the shift.
  * @param x - value to convert.
  * @returns number.
