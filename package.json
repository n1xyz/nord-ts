{
  "name": "nord-ts",
  "version": "0.0.1",
  "description": "Typescript for Nord",
<<<<<<< HEAD
  "main": "dist/cjs/index.js",
  "module": "dist/esm/index.js",
  "types": "dist/esm/index.d.ts",
=======
  "main": "./dist/src/index.js",
  "module": "./dist/src/index.mjs",
  "types": "./dist/src/index.d.ts",
  "files": [
    "dist"
  ],
>>>>>>> ae5dc08a
  "scripts": {
    "build:proto": "scripts/protoc-generate.sh && rm -f ./src/gen/action_pb.js",
    "test": "mocha -r ts-node/register test/*.ts",
    "docs": "npx typedoc --out ./docs ./src",
    "build": "npm run build:proto && tsc && npm run docs",
    "clean": "rm -rf ./src/gen && rm -rf docs",
    "lint": "yarn eslint --fix --ext .ts --ext .js src",
    "fmt": "yarn prettier --write src"
  },
  "repository": {
    "type": "git",
    "url": "git+https://github.com/Layer-N/nord.git"
  },
  "keywords": [],
  "author": "",
  "license": "ISC",
  "devDependencies": {
    "@types/google-protobuf": "^3.15.10",
    "@types/node": "^20.2.3",
    "@types/node-fetch": "^2.6.9",
    "@types/ws": "^8.5.10",
    "@typescript-eslint/eslint-plugin": "^6.4.0",
    "eslint": "^8.56.0",
    "eslint-config-prettier": "^9.1.0",
    "eslint-config-standard-with-typescript": "^42.0.0",
    "eslint-plugin-import": "^2.25.2",
    "eslint-plugin-n": "^15.0.0 || ^16.0.0 ",
    "eslint-plugin-promise": "^6.0.0",
    "prettier": "^3.1.1",
    "protoc-gen-js": "^3.21.2",
    "protoc-gen-ts": "^0.8.7",
    "ts-node": "^10.9.1",
    "ts-proto": "^1.156.7",
    "typedoc": "^0.25.0",
    "typescript": "*"
  },
  "dependencies": {
    "@noble/curves": "^1.3.0",
    "@noble/hashes": "^1.3.2",
    "decimal.js": "^10.4.3",
    "google-protobuf": "^3.21.2",
    "node-fetch": "2.6.13",
    "ws": "^8.16.0"
  }
}<|MERGE_RESOLUTION|>--- conflicted
+++ resolved
@@ -2,18 +2,9 @@
   "name": "nord-ts",
   "version": "0.0.1",
   "description": "Typescript for Nord",
-<<<<<<< HEAD
   "main": "dist/cjs/index.js",
   "module": "dist/esm/index.js",
   "types": "dist/esm/index.d.ts",
-=======
-  "main": "./dist/src/index.js",
-  "module": "./dist/src/index.mjs",
-  "types": "./dist/src/index.d.ts",
-  "files": [
-    "dist"
-  ],
->>>>>>> ae5dc08a
   "scripts": {
     "build:proto": "scripts/protoc-generate.sh && rm -f ./src/gen/action_pb.js",
     "test": "mocha -r ts-node/register test/*.ts",
